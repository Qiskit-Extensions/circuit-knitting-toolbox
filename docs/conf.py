--- conflicted
+++ resolved
@@ -78,7 +78,6 @@
     "**/README.rst",
 ]
 
-<<<<<<< HEAD
 # Enable nitpicky mode, and read from nitpick-exceptions file
 nitpicky = True
 nitpick_ignore = []
@@ -87,7 +86,7 @@
         line = line.strip()
         if line and not line.startswith("#"):
             nitpick_ignore.append(tuple(line.split(None, 1)))
-=======
+
 # Redirects for pages that have moved
 redirects = {
     "circuit_cutting/tutorials/gate_cutting_to_reduce_circuit_width.html": "01_gate_cutting_to_reduce_circuit_width.html",
@@ -103,5 +102,4 @@
     "qiskit-aer": ("https://qiskit.org/ecosystem/aer/", None),
     "qiskit-nature": ("https://qiskit.org/ecosystem/nature/", None),
     "rustworkx": ("https://qiskit.org/documentation/rustworkx/", None),
-}
->>>>>>> 33371bcf
+}