--- conflicted
+++ resolved
@@ -4,12 +4,8 @@
     This release adds support for additional cut gates:
     - :class:`~qiskit.circuit.library.CHGate`
     - :class:`~qiskit.circuit.library.CYGate`
-<<<<<<< HEAD
+    - :class:`~qiskit.circuit.library.CSGate`
     - :class:`~qiskit.circuit.library.CSXGate`
-    - :class:`~qiskit.circuit.library.CSGate`
     - :class:`~qiskit.circuit.library.CSdgGate`
     - :class:`~qiskit.circuit.library.CPhaseGate`
-=======
-    - :class:`~qiskit.circuit.library.SXGate`
-    - :class:`~qiskit.circuit.library.ECRGate`
->>>>>>> ea3ce103
+    - :class:`~qiskit.circuit.library.ECRGate`