# This code is a Qiskit project.

# (C) Copyright IBM 2022.

# This code is licensed under the Apache License, Version 2.0. You may
# obtain a copy of this license in the LICENSE.txt file in the root directory
# of this source tree or at http://www.apache.org/licenses/LICENSE-2.0.
# Any modifications or derivative works of this code must retain this
# copyright notice, and modified files need to carry a notice indicating
# that they have been altered from the originals.

"""File containing the EntanglementForgingGroundStateSolver class and associated functions."""

import copy
from typing import Dict, Iterable, List, Optional, Sequence, Tuple

import numpy as np
from qiskit.opflow import ListOp, PauliSumOp
from qiskit.quantum_info import Pauli
from qiskit_nature.second_q.problems import ElectronicStructureProblem
from qiskit_nature.second_q.mappers import QubitConverter, JordanWignerMapper
from qiskit_nature.second_q.operators import (
    FermionicOp,
    PolynomialTensor,
)
from qiskit_nature.second_q.operators.tensor_ordering import (
    to_chemist_ordering,
    to_physicist_ordering,
)

from .entanglement_forging_ansatz import EntanglementForgingAnsatz
from .entanglement_forging_operator import EntanglementForgingOperator
from .entanglement_forging_ansatz import EntanglementForgingAnsatz


def get_cholesky_op(
    l_op: np.ndarray, g: int, converter: QubitConverter, opname: str
) -> PauliSumOp:
    """
    Convert a two-body term into a cholesky operator.

    Args:
        - l_op: Two body integrals
        - g: integral index
        - converter: Qubit converter to be used
        - opname: Prefix for output cholesky operator name

    Returns:
        - cholesky_operator: The converted operator
    """
    # This will suppress a warning about an upcoming change in Qiskit Nature
    from qiskit_nature.settings import settings

    settings.dict_aux_operators = True
    pt = PolynomialTensor({"+-": l_op[:, :, g]})
    fer_op = FermionicOp.from_polynomial_tensor(pt)
    cholesky_op = converter.convert(fer_op)
    cholesky_op._name = opname + "_chol" + str(g)

    return cholesky_op


def cholesky_decomposition(
    problem: ElectronicStructureProblem,
    mo_coeffs: Optional[np.ndarray] = None,
    orbitals_to_reduce: Optional[Sequence[int]] = None,
) -> Tuple[ListOp, float]:
    """
    Construct the decomposed Hamiltonian from an input ``ElectronicStructureProblem``.

    Args:
        - problem (ElectronicStructureProblem): An ``ElectronicStructureProblem`` from which the decomposed Hamiltonian will be
            calculated.
        - mo_coeffs (Optional[np.ndarray]): The coefficients for mapping to the MO basis
        - orbitals_to_reduce (Optional[Sequence[int]]): A list of orbital indices to remove from the problem before decomposition.

    Returns:
        - Tuple containing
            - cholesky_operator (ListOp): A list of operators representing the decomposed Hamiltonian.
              shape: [single-body hamiltonian, cholesky_0, ..., cholesky_N]
            - freeze_shift (float): An energy shift resulting from the decomposition. This shift should be re-applied after
              calculating properties of the decomposed operator (i.e. ground state energy).

    Raises:
        - ValueError:
            The input ElectronicStructureProblem contains no particle number information.
    """
    hcore = np.array(problem.hamiltonian.electronic_integrals.one_body.alpha["+-"])
    eri = to_chemist_ordering(
        problem.hamiltonian.electronic_integrals.two_body.alpha["++--"]
    )
    num_alpha = problem.num_alpha
    if num_alpha is None:
        raise ValueError(
            "The input ElectronicStructureProblem contains no particle number information."
        )

<<<<<<< HEAD
    # If no mo coeffs are passed, we assume the integrals are with respect to MO basis
    if mo_coeffs is None:
        mo_coeffs = np.eye(eri.shape[0], eri.shape[0])
=======
    # Get data for generating the cholesky decomposition
    mo_coeff: np.ndarray = electronic_basis_transform.coeff_alpha
    hcore: np.ndarray = electronic_energy.get_electronic_integral(
        ElectronicBasis.AO, 1
    )._matrices[0]
    eri: np.ndarray = electronic_energy.get_electronic_integral(
        ElectronicBasis.AO, 2
    )._matrices[0]
    num_alpha = particle_number.num_alpha
>>>>>>> 3bfc0565

    # Store the reduced orbitals as virtual and occupied lists
    if orbitals_to_reduce is None:
        orbitals_to_reduce = []
    orbitals_to_reduce_dict: Dict[str, np.ndarray] = _get_orbitals_to_reduce(
        orbitals_to_reduce, num_alpha
    )

    # Hold fields used to calculate the final energy shift
    # Freeze shift will be calculated during decomposition
    freeze_shift = 0.0
    nuclear_repulsion_energy = problem.nuclear_repulsion_energy
    if nuclear_repulsion_energy is None:
        nuclear_repulsion_energy = 0.0

    h_1_op, h_chol_ops, freeze_shift, _, _ = _get_fermionic_ops_with_cholesky(
        mo_coeffs,
        hcore,
        eri,
        opname="H",
        halve_transformed_h2=True,
        occupied_orbitals_to_reduce=orbitals_to_reduce_dict["occupied"],
        virtual_orbitals_to_reduce=orbitals_to_reduce_dict["virtual"],
    )

    op_list = [h_1_op] + h_chol_ops
    operator = ListOp(op_list)

    energy_shift = freeze_shift + nuclear_repulsion_energy

    return operator, energy_shift


def convert_cholesky_operator(
    operator: ListOp,
    ansatz: EntanglementForgingAnsatz,
) -> EntanglementForgingOperator:
    """
    Convert the Cholesky operator (ListOp) into the entanglement forging format.

    Args:
        - operator: A `ListOp` containing the single-body Hamiltonian followed
            by the Cholesky operators.
            shape: [single-body hamiltonian, cholesky_0, ..., cholesky_N]
        - ansatz:
            The ansatz for which to compute expectation values of operator. The
            `EntanglementForgingAnsatz` also contains the bitstrings for each subsystem..

    Returns:
        - forged_operator: An `EntanglementForgingOperator` object describing the
            decomposed operator.
    """
    calculate_hybrid_cross_terms = len(set(ansatz.bitstrings_u)) < len(
        ansatz.bitstrings_u
    ) or len(set(ansatz.bitstrings_v)) < len(ansatz.bitstrings_v)

    op1 = operator[0]
    cholesky_ops = operator[1:]

    # The block below calculate the Pauli-pair prefactors w_ij and returns
    # them as a dictionary
    tensor_paulis = set()
    superpos_paulis = set()
    paulis_each_op = [
        {
            label: weight
            for label, weight in op.primitive.to_list()
            if np.abs(weight) > 0
        }
        for op in [op1] + list(cholesky_ops)
    ]

    # Gather the elements in the Pauli basis for tensor and superpos terms
    paulis_each_op = [paulis_each_op[0]] + [p for p in paulis_each_op[1:] if p]
    for op_idx, paulis_this_op in enumerate(paulis_each_op):
        pnames = list(paulis_this_op.keys())
        tensor_paulis.update(pnames)

        # If hybrid terms are needed, the superposition basis includes
        # terms from the single body Hamiltonian.
        if calculate_hybrid_cross_terms or op_idx > 0:
            superpos_paulis.update(pnames)

    # ensure Identity string is represented since we will need it
    identity_string = "I" * len(pnames[0])
    tensor_paulis.add(identity_string)
    superpos_paulis.add(identity_string)

    # Sort the Pauli bases
    tensor_pauli_names = list(sorted(tensor_paulis))
    superpos_pauli_names = list(sorted(superpos_paulis))

    # Map the tensor Pauli terms to their place in the tensor index
    pauli_ordering_for_tensor_states = {
        pname: idx for idx, pname in enumerate(tensor_pauli_names)
    }
    # Map the superpos Pauli basis terms to their place in the superpos index
    pauli_ordering_for_superpos_states = {
        pname: idx for idx, pname in enumerate(superpos_pauli_names)
    }

    # Create arrays for the tensor and superpos weights, respectively
    w_ij = np.zeros((len(tensor_pauli_names), len(tensor_pauli_names)))
    w_ab = np.zeros((len(superpos_pauli_names), len(superpos_pauli_names)))

    # Processes the non-Cholesky operator
    identity_idx = pauli_ordering_for_tensor_states[identity_string]
    identity_idx_superpos = pauli_ordering_for_tensor_states[identity_string]
    for pname_i, w_i in paulis_each_op[0].items():
        i = pauli_ordering_for_tensor_states[pname_i]
        w_ij[i, identity_idx] += np.real(w_i)  # H_spin-up
        w_ij[identity_idx, i] += np.real(w_i)  # H_spin-down

        # In the special case where bn=bm, we need terms from the
        # single body system represented in the cross terms
        if calculate_hybrid_cross_terms:
            w_ab[i, identity_idx_superpos] += np.real(w_i)
            w_ab[identity_idx_superpos, i] += np.real(w_i)

    # Processes the Cholesky operators (indexed by gamma)
    for paulis_this_gamma in paulis_each_op[1:]:
        for pname_1, w_1 in paulis_this_gamma.items():
            i = pauli_ordering_for_tensor_states[pname_1]
            superpos_ordering1 = pauli_ordering_for_superpos_states[pname_1]
            for pname_2, w_2 in paulis_this_gamma.items():
                j = pauli_ordering_for_tensor_states[pname_2]
                superpos_ordering2 = pauli_ordering_for_superpos_states[pname_2]
                w_ij[i, j] += np.real(w_1 * w_2)
                w_ab[superpos_ordering1, superpos_ordering2] += np.real(w_1 * w_2)

    # Convert from string representation to Pauli objects
    tensor_pauli_list = [Pauli(name) for name in tensor_pauli_names]
    superpos_pauli_list = [Pauli(name) for name in superpos_pauli_names]

    forged_operator = EntanglementForgingOperator(
        tensor_paulis=tensor_pauli_list,
        superposition_paulis=superpos_pauli_list,
        w_ij=w_ij,
        w_ab=w_ab,
    )

    return forged_operator


def _get_fermionic_ops_with_cholesky(
    mo_coeff: np.ndarray,
    h1: np.ndarray,
    h2: np.ndarray,
    opname: str,
    halve_transformed_h2: bool = False,
    occupied_orbitals_to_reduce: Optional[np.ndarray] = None,
    virtual_orbitals_to_reduce: Optional[np.ndarray] = None,
    epsilon_cholesky: float = 1e-10,
) -> Tuple[PauliSumOp, List[PauliSumOp], float, np.ndarray, np.ndarray,]:
    r"""
    Decompose the Hamiltonian operators into a form appropriate for entanglement forging.

    Args:
        - mo_coeff (np.ndarray): 2D array representing coefficients for converting from AO to MO basis.
        - h1 (np.ndarray): 2D array representing operator
            coefficients of one-body integrals in the AO basis.
        - h2 (np.ndarray): 4D array representing operator coefficients
            of two-body integrals in the AO basis.
        - halve_transformed_h2 (Optional[bool]): Should be set to True for Hamiltonian
            operator to agree with Qiskit conventions.
        - occupied_orbitals_to_reduce (Optional[np.ndarray]): Optional; A list of occupied orbitals that will be removed.
        - virtual_orbitals_to_reduce (Optional[np.ndarray]):Optional; A list of virtual orbitals that will be removed.
        - epsilon_cholesky (Optional[float]): The threshold for the decomposition (typically a number close to 0).

    Returns:
        - qubit_op (PauliSumOp): H_1 in the Cholesky decomposition.
        - cholesky_ops (List[PauliSumOp]): L_\\gamma in the Cholesky decomposition
        - freeze_shift (float): Energy shift due to freezing.
        - h1 (np.ndarray): 2D array representing operator coefficients of one-body
            integrals in the MO basis.
        - h2 (np.ndarray): 4D array representing operator coefficients of
            two-body integrals in the MO basis.
    """
    if virtual_orbitals_to_reduce is None:
        virtual_orbitals_to_reduce = np.array([])
    if occupied_orbitals_to_reduce is None:
        occupied_orbitals_to_reduce = np.array([])

    coeff_mo = copy.copy(mo_coeff)

    h1 = np.einsum("pi,pr->ir", coeff_mo, h1)
    h1 = np.einsum("rj,ir->ij", coeff_mo, h1)  # h_{pq} in MO basis

    # Do the cholesky decomposition
    if h2 is not None:
        num_gammas, l_op = _get_modified_cholesky(h2, epsilon_cholesky)

        # Obtain L_{pr,g} in the MO basis
        l_op = np.einsum("prg,pi,rj->ijg", l_op, coeff_mo, coeff_mo)
    else:
        size = len(h1)
        num_gammas, l_op = 0, np.zeros(shape=(size, size, 0))

    if len(occupied_orbitals_to_reduce) > 0:
        orbitals_not_to_reduce_array = np.array(
            sorted(set(range(len(h1))) - set(occupied_orbitals_to_reduce))
        )

        h1_frozenpart = h1[
            np.ix_(occupied_orbitals_to_reduce, occupied_orbitals_to_reduce)
        ]
        h1_activepart = h1[
            np.ix_(orbitals_not_to_reduce_array, orbitals_not_to_reduce_array)
        ]
        l_frozenpart = l_op[
            np.ix_(occupied_orbitals_to_reduce, occupied_orbitals_to_reduce)
        ]
        l_activepart = l_op[
            np.ix_(orbitals_not_to_reduce_array, orbitals_not_to_reduce_array)
        ]

        freeze_shift = (
            2 * np.einsum("pp", h1_frozenpart)
            + 2 * np.einsum("ppg,qqg", l_frozenpart, l_frozenpart)
            - np.einsum("pqg,qpg", l_frozenpart, l_frozenpart)
        )

        h1 = (
            h1_activepart
            + 2 * np.einsum("ppg,qsg->qs", l_frozenpart, l_activepart)
            - np.einsum(
                "psg,qpg->qs",
                l_op[np.ix_(occupied_orbitals_to_reduce, orbitals_not_to_reduce_array)],
                l_op[np.ix_(orbitals_not_to_reduce_array, occupied_orbitals_to_reduce)],
            )
        )
        l_op = l_activepart

    else:
        freeze_shift = 0

    if virtual_orbitals_to_reduce.shape[0]:
        virtual_orbitals_to_reduce -= len(occupied_orbitals_to_reduce)  # type: ignore
        orbitals_not_to_reduce = list(
            sorted(set(range(len(h1))) - set(virtual_orbitals_to_reduce))  # type: ignore
        )
        h1 = h1[np.ix_(orbitals_not_to_reduce, orbitals_not_to_reduce)]
        l_op = l_op[np.ix_(orbitals_not_to_reduce, orbitals_not_to_reduce)]
    else:
        pass

    h2 = np.einsum("prg,qsg->prqs", l_op, l_op)

    if halve_transformed_h2:
        h2 /= 2  # type: ignore

    converter = QubitConverter(JordanWignerMapper())
    pt = PolynomialTensor({"+-": h1, "++--": to_physicist_ordering(h2)})
    fer_op = FermionicOp.from_polynomial_tensor(pt)
    qubit_op = converter.convert(fer_op)

    qubit_op._name = opname + "_onebodyop"

    cholesky_ops = [
        get_cholesky_op(l_op, g, converter, opname) for g in range(l_op.shape[2])
    ]

    return qubit_op, cholesky_ops, freeze_shift, h1, h2


def _get_modified_cholesky(two_body_overlap_integrals: np.ndarray, eps: float):
    """Perform modified Cholesky decomposition on the two-body integrals given an epsilon value."""
    n_basis_states = two_body_overlap_integrals.shape[0]  # number of basis states
    # Max (chmax) and current (n_gammas) number of Cholesky vectors
    ch_max, n_gammas = 10 * n_basis_states, 0

    w_op = two_body_overlap_integrals.reshape(n_basis_states**2, n_basis_states**2)
    l_op = np.zeros((n_basis_states**2, ch_max))
    d_max = np.diagonal(w_op).copy()
    nu_max = np.argmax(d_max)
    v_max = d_max[nu_max]

    while v_max > eps:
        l_op[:, n_gammas] = w_op[:, nu_max]
        if n_gammas > 0:
            l_op[:, n_gammas] -= np.dot(l_op[:, 0:n_gammas], l_op.T[0:n_gammas, nu_max])
        l_op[:, n_gammas] /= np.sqrt(v_max)
        d_max[: n_basis_states**2] -= l_op[: n_basis_states**2, n_gammas] ** 2
        n_gammas += 1
        nu_max = np.argmax(d_max)
        v_max = d_max[nu_max]

    l_op = l_op[:, :n_gammas].reshape((n_basis_states, n_basis_states, n_gammas))

    return n_gammas, l_op


def _get_orbitals_to_reduce(
    orbitals_to_reduce: Iterable[int],
    num_alpha: int,
) -> Dict[str, np.ndarray]:
    orb_to_reduce_dict = {
        "occupied": np.asarray(orbitals_to_reduce),
        "virtual": np.asarray(orbitals_to_reduce),
        "all": np.asarray(orbitals_to_reduce),
    }

    # Populate the occupied list within the dict
    orb_to_reduce_dict["occupied"] = orb_to_reduce_dict["occupied"][
        orb_to_reduce_dict["occupied"] < num_alpha
    ]

    # Populate the virtual list within the dict
    orb_to_reduce_dict["virtual"] = orb_to_reduce_dict["virtual"][
        orb_to_reduce_dict["virtual"] >= num_alpha
    ]

    return orb_to_reduce_dict<|MERGE_RESOLUTION|>--- conflicted
+++ resolved
@@ -95,21 +95,9 @@
             "The input ElectronicStructureProblem contains no particle number information."
         )
 
-<<<<<<< HEAD
     # If no mo coeffs are passed, we assume the integrals are with respect to MO basis
     if mo_coeffs is None:
         mo_coeffs = np.eye(eri.shape[0], eri.shape[0])
-=======
-    # Get data for generating the cholesky decomposition
-    mo_coeff: np.ndarray = electronic_basis_transform.coeff_alpha
-    hcore: np.ndarray = electronic_energy.get_electronic_integral(
-        ElectronicBasis.AO, 1
-    )._matrices[0]
-    eri: np.ndarray = electronic_energy.get_electronic_integral(
-        ElectronicBasis.AO, 2
-    )._matrices[0]
-    num_alpha = particle_number.num_alpha
->>>>>>> 3bfc0565
 
     # Store the reduced orbitals as virtual and occupied lists
     if orbitals_to_reduce is None:
