# This code is a Qiskit project.

# (C) Copyright IBM 2023.

# This code is licensed under the Apache License, Version 2.0. You may
# obtain a copy of this license in the LICENSE.txt file in the root directory
# of this source tree or at http://www.apache.org/licenses/LICENSE-2.0.
# Any modifications or derivative works of this code must retain this
# copyright notice, and modified files need to carry a notice indicating
# that they have been altered from the originals.

"""Functions for decomposing circuits and observables for cutting."""

from __future__ import annotations

from collections import defaultdict
from collections.abc import Sequence, Hashable

from qiskit.circuit import (
    QuantumCircuit,
    CircuitInstruction,
    Barrier,
)
from qiskit.quantum_info import PauliList

from ..utils.observable_grouping import (
    ObservableCollection,
    observables_restricted_to_subsystem,
)
from ..utils.transforms import separate_circuit
from .qpd.qpd_basis import QPDBasis
from .qpd.instructions import TwoQubitQPDGate


def partition_circuit_qubits(
    circuit: QuantumCircuit, partition_labels: Sequence[Hashable]
) -> QuantumCircuit:
    r"""
    Replace all nonlocal gates belonging to more than one partition with instances of :class:`TwoQubitQPDGate`.

    :class:`TwoQubitQPDGate`\ s belonging to a single partition will not be affected.

<<<<<<< HEAD
    :param circuit: The circuit to partition
    :type circuit: QuantumCircuit
    :param partition_labels: A sequence containing a partition label for each qubit in the
        input circuit. Nonlocal gates belonging to more than one partition
        will be replaced with QPDGates.
    :type partition_labels: Sequence[Hashable]

    :return: The output circuit with each nonlocal gate spanning two partitions replaced by a
        :class:`TwoQubitQPDGate`.
    :rtype: QuantumCircuit

    :raises ValueError: Length of partition_labels does not equal the number of qubits in the circuit
    :raises ValueError: Cannot decompose gate which acts on more than 2 qubits
=======
    Args:
        circuit: The circuit to partition
        partition_labels: A sequence containing a partition label for each qubit in the
          input circuit. Nonlocal gates belonging to more than one partition
          will be replaced with QPDGates.

    Returns:
        The output circuit with each nonlocal gate spanning two partitions replaced by a
        :class:`TwoQubitQPDGate`

    Raises:
        ValueError: Length of partition_labels does not equal the number of qubits in the circuit
        ValueError: Cannot decompose gate which acts on more than 2 qubits
>>>>>>> 72c3081c
    """
    if len(partition_labels) != len(circuit.qubits):
        raise ValueError(
            f"Length of partition_labels ({len(partition_labels)}) does not equal the number of qubits "
            f"in the input circuit ({len(circuit.qubits)})."
        )

    new_qc = circuit.copy()

    # Find 2-qubit gates spanning more than one partition and replace it with a QPDGate.
    for i, instruction in enumerate(new_qc.data):
        if instruction.operation.name == "barrier":
            continue
        qubit_indices = [new_qc.find_bit(qubit).index for qubit in instruction.qubits]
        partitions_spanned = {partition_labels[idx] for idx in qubit_indices}
        # Ignore local gates and gates that span only one partition
        if (
            len(qubit_indices) <= 1
            or len(partitions_spanned) == 1
            or isinstance(instruction.operation, Barrier)
        ):
            continue

        if len(qubit_indices) > 2:
            raise ValueError(
                "Decomposition is only supported for two-qubit gates. Cannot "
                f"decompose ({instruction.operation.name})."
            )

        # Nonlocal gate exists in two separate partitions
        if isinstance(instruction.operation, TwoQubitQPDGate):
            continue

        decomposition = QPDBasis.from_gate(instruction.operation)
        qpd_gate = TwoQubitQPDGate(
            decomposition, label=f"qpd_{instruction.operation.name}"
        )
        new_qc.data[i] = CircuitInstruction(qpd_gate, qubits=qubit_indices)

    return new_qc


def decompose_gates(circuit: QuantumCircuit, gate_ids: Sequence[int]) -> QuantumCircuit:
    r"""
    Transform specified gates into :class:`QPDGate`\ s.

    :param circuit: The circuit containing gates to be decomposed
    :type circuit: QuantumCircuit
    :param gate_ids: The indices of the gates to decompose
    :type gate_ids: Sequence[int]

    :return: A copy of the input circuit with the specified gates replaced with :class:`QPDGate`\ s
    :rtype: QuantumCircuit
    """
    # Replace specified gates with TwoQubitQPDGates
    new_qc = circuit.copy()
    for gate_id in gate_ids:
        gate = circuit.data[gate_id]
        qubit_indices = [new_qc.find_bit(qubit).index for qubit in gate.qubits]
        decomposition = QPDBasis.from_gate(gate.operation)
        qpd_gate = TwoQubitQPDGate(decomposition, label=f"cut_{gate.operation.name}")
        new_qc.data[gate_id] = CircuitInstruction(qpd_gate, qubits=qubit_indices)

    return new_qc


def partition_problem(
    circuit: QuantumCircuit,
    partition_labels: Sequence[str | int],
    observables: PauliList | None = None,
) -> tuple[dict[str | int, QuantumCircuit], dict[str | int, PauliList] | None]:
    """
    Separate an input circuit and observable(s) along qubit partition labels.

    Circuit qubits with matching partition labels will be grouped together, and nonlocal
    operations spanning more than one partition will be decomposed and replaced with
    probabilistic local operations.

    If provided, the observables will be separated along the boundaries specified by
    ``partition_labels``.

    :param circuit: The circuit to separate
    :type circuit: QuantumCircuit
    :param partition_labels: A sequence of labels, such that each label corresponds
        to the circuit qubit with the same index
    :type partition_labels: Sequence[str | int]
    :param observables: The observables to separate
    :type observables: PauliList | None

    :return: A tuple containing a dictionary mapping a partition label to a subcircuit
        and a dictionary mapping a partition label to a list of Pauli observables
    :rtype: tuple[dict, dict]

    :raises ValueError: The number of partition labels does not equal the number of qubits in the circuit
    :raises ValueError: An input observable acts on a different number of qubits than the input circuit
    """
    if len(partition_labels) != circuit.num_qubits:
        raise ValueError(
            f"The number of partition labels ({len(partition_labels)}) must equal the number "
            f"of qubits in the circuit ({circuit.num_qubits})."
        )
    if (
        observables is not None
        and len([obs for obs in observables if len(obs) != circuit.num_qubits]) != 0
    ):
        raise ValueError(
            "An input observable acts on a different number of qubits than the input circuit."
        )

    # Partition the circuit with TwoQubitQPDGates and assign the order via their labels
    qpd_circuit = partition_circuit_qubits(circuit, partition_labels)
    i = 0
    for inst in qpd_circuit.data:
        if isinstance(inst.operation, TwoQubitQPDGate):
            inst.operation.label = inst.operation.label + f"_{i}"
            i += 1

    # Separate the decomposed circuit into its subcircuits
    qpd_circuit_dx = qpd_circuit.decompose(TwoQubitQPDGate)
    separated_circs = separate_circuit(qpd_circuit_dx)

    # Decompose the observables, if provided
    subobservables_by_subsystem = None
    if observables:
        subobservables_by_subsystem, _ = decompose_observables(
            observables, partition_labels
        )

    return separated_circs.subcircuits, subobservables_by_subsystem


def decompose_observables(
    observables: PauliList, partition_labels: Sequence[str | int]
) -> tuple[dict[str | int, PauliList], dict[str | int, ObservableCollection]]:
    """
    Decompose a list of observables with respect to some qubit partition labels.

    :param observables: A list of observables to decompose
    :type observables: PauliList
    :param partition_labels: A sequence of partition labels, such that each label
        corresponds to the qubit in the same index
    :type partition_labels: Sequence[str | int]

    :return: A tuple containing a dictionary mapping a partition to its associated sub-observables
        and a dictionary mapping a partition to an ``ObservableCollection``
    :rtype: tuple[dict, dict]
    """
    qubits_by_subsystem = defaultdict(list)
    for i, label in enumerate(partition_labels):
        qubits_by_subsystem[label].append(i)
    qubits_by_subsystem = dict(qubits_by_subsystem)  # type: ignore

    subobservables_by_subsystem = {
        label: observables_restricted_to_subsystem(qubits, observables)
        for label, qubits in qubits_by_subsystem.items()
    }

    subsystem_observables = {
        label: ObservableCollection(subobservables)
        for label, subobservables in subobservables_by_subsystem.items()
    }

    return subobservables_by_subsystem, subsystem_observables<|MERGE_RESOLUTION|>--- conflicted
+++ resolved
@@ -40,21 +40,6 @@
 
     :class:`TwoQubitQPDGate`\ s belonging to a single partition will not be affected.
 
-<<<<<<< HEAD
-    :param circuit: The circuit to partition
-    :type circuit: QuantumCircuit
-    :param partition_labels: A sequence containing a partition label for each qubit in the
-        input circuit. Nonlocal gates belonging to more than one partition
-        will be replaced with QPDGates.
-    :type partition_labels: Sequence[Hashable]
-
-    :return: The output circuit with each nonlocal gate spanning two partitions replaced by a
-        :class:`TwoQubitQPDGate`.
-    :rtype: QuantumCircuit
-
-    :raises ValueError: Length of partition_labels does not equal the number of qubits in the circuit
-    :raises ValueError: Cannot decompose gate which acts on more than 2 qubits
-=======
     Args:
         circuit: The circuit to partition
         partition_labels: A sequence containing a partition label for each qubit in the
@@ -68,7 +53,6 @@
     Raises:
         ValueError: Length of partition_labels does not equal the number of qubits in the circuit
         ValueError: Cannot decompose gate which acts on more than 2 qubits
->>>>>>> 72c3081c
     """
     if len(partition_labels) != len(circuit.qubits):
         raise ValueError(
