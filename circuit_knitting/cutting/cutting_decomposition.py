--- conflicted
+++ resolved
@@ -363,13 +363,10 @@
         print(circuit.data[inst_id + counter])
         circ_out.data.insert(
             inst_id + counter,
-<<<<<<< HEAD
             CircuitInstruction(CutWire(), [circuit.data[inst_id].qubits[qubit_id]], []),
-=======
             CircuitInstruction(
                 CutWire(), [circuit.data[inst_id].qubits[qubit_id]], []
             ),
->>>>>>> 0c5d50fc
         )
         counter += 1
         if action.action.get_name() == "CutBothWires":
