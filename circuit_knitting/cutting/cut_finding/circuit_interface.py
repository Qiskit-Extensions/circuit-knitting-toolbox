--- conflicted
+++ resolved
@@ -198,15 +198,6 @@
             self.cut_type.append(None)
             if not isinstance(gate, CircuitElement):
                 assert gate == "barrier"
-<<<<<<< HEAD
-                self.circuit.append([gate, None])
-                self.new_circuit.append(gate),
-            else: 
-                    gate_spec = CircuitElement(
-                    name=gate.name,
-                    params = gate.params,
-                    qubits=tuple(self.qubit_names.getID(x) for x in gate.qubits),
-=======
                 self.circuit.append([copy.deepcopy(gate), None])
                 self.new_circuit.append(copy.deepcopy(gate))
             else:
@@ -214,7 +205,6 @@
                     name=gate.name,
                     params=gate.params,
                     qubits=[self.qubit_names.getID(x) for x in gate.qubits],
->>>>>>> 54cda843
                     gamma=gate.gamma,
                 )
                 self.circuit.append([copy.deepcopy(gate_spec), None])
@@ -289,12 +279,8 @@
         new_gate = self.new_circuit[gate_pos]
         new_gate_spec = self.new_circuit[gate_pos]
 
-<<<<<<< HEAD
-        assert src_wire_ID == new_gate_spec[input_ID ], (
-=======
         # Gate inputs are numbered starting from 1, so we must decrement the index to qubits
         assert src_wire_ID == new_gate_spec.qubits[input_ID-1], (
->>>>>>> 54cda843
             f"Input wire ID {src_wire_ID} does not match "
             + f"new_circuit wire ID {new_gate_spec.qubits[input_ID-1]}"
         )
@@ -470,11 +456,6 @@
         If the hashable item does not yet appear in the item dictionary, a new
         item ID is assigned.
         """
-<<<<<<< HEAD
-
-
-=======
->>>>>>> 54cda843
         if item_name not in self.item_dict:
             while self.next_ID in self.ID_dict:
                 self.next_ID += 1
