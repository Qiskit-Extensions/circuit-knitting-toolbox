# This code is a Qiskit project.

# (C) Copyright IBM 2023.

# This code is licensed under the Apache License, Version 2.0. You may
# obtain a copy of this license in the LICENSE.txt file in the root directory
# of this source tree or at http://www.apache.org/licenses/LICENSE-2.0.
# Any modifications or derivative works of this code must retain this
# copyright notice, and modified files need to carry a notice indicating
# that they have been altered from the originals.

"""Tests for quasiprobability decomposition functions."""

import unittest
import math

import pytest
import numpy as np
from ddt import ddt, data, unpack
from qiskit.circuit import CircuitInstruction
from qiskit.circuit.library import (
    EfficientSU2,
    CXGate,
    CZGate,
    CRXGate,
    CRYGate,
    CRZGate,
    RXXGate,
    RYYGate,
    RZZGate,
)

from circuit_knitting.utils.iteration import unique_by_eq
from circuit_knitting.cutting.qpd import (
    QPDBasis,
    SingleQubitQPDGate,
    TwoQubitQPDGate,
    generate_qpd_samples,
)
from circuit_knitting.cutting.qpd.qpd import *


@ddt
class TestQPDFunctions(unittest.TestCase):
    def setUp(self):
        # Use HWEA for simplicity and easy visualization
        qpd_circuit = EfficientSU2(4, entanglement="linear", reps=2).decompose()

        # We will instantiate 2 QPDBasis objects using from_gate
        rxx_gate = RXXGate(np.pi / 3)
        rxx_decomp = QPDBasis.from_gate(rxx_gate)

        # Create two QPDGates and specify each of their bases
        # Labels are only used for visualizations
        qpd_gate1 = TwoQubitQPDGate(rxx_decomp, label=f"qpd_{rxx_gate.name}")
        qpd_gate2 = TwoQubitQPDGate(rxx_decomp, label=f"qpd_{rxx_gate.name}")
        qpd_gate1.basis_id = 0
        qpd_gate2.basis_id = 0

        # Create the circuit instructions
        qpd_inst1 = CircuitInstruction(qpd_gate1, qubits=[1, 2])
        qpd_inst2 = CircuitInstruction(qpd_gate2, qubits=[1, 2])

        # Hard-coded overwrite of the two CNOTS with our decomposed RXX gates
        qpd_circuit.data[9] = qpd_inst1
        qpd_circuit.data[20] = qpd_inst2

        self.qpd_gate1 = qpd_gate1
        self.qpd_gate2 = qpd_gate2
        self.qpd_circuit = qpd_circuit

    def test_generate_qpd_samples(self):
        with self.subTest("Negative number of samples"):
            with pytest.raises(ValueError) as e_info:
                generate_qpd_samples([], -100)
            assert e_info.value.args[0] == "num_samples must be at least 1."
        with self.subTest("num_samples == NaN"):
            with pytest.raises(ValueError) as e_info:
                generate_qpd_samples([], math.nan)
            assert e_info.value.args[0] == "num_samples must be at least 1."
        with self.subTest("Zero samples requested"):
            with pytest.raises(ValueError) as e_info:
                generate_qpd_samples([], 0)
            assert e_info.value.args[0] == "num_samples must be at least 1."
        with self.subTest("Empty case"):
            empty_samples = {(): (1000, WeightType.EXACT)}
            samples = generate_qpd_samples([])
            self.assertEqual(samples, empty_samples)
        with self.subTest("HWEA 100 samples"):
            basis_ids = [9, 20]
            bases = [self.qpd_circuit.data[i].operation.basis for i in basis_ids]
            samples = generate_qpd_samples(bases, num_samples=100)
            self.assertEqual(100, sum(w for w, t in samples.values()))
            for decomp_ids in samples.keys():
                self.assertTrue(0 <= decomp_ids[0] < len(self.qpd_gate1.basis.maps))
                self.assertTrue(0 <= decomp_ids[1] < len(self.qpd_gate2.basis.maps))
        with self.subTest("HWEA 100.5 samples"):
            basis_ids = [9, 20]
            bases = [self.qpd_circuit.data[i].operation.basis for i in basis_ids]
            samples = generate_qpd_samples(bases, num_samples=100.5)
            assert sum(w for w, t in samples.values()) == pytest.approx(100.5)
        with self.subTest("HWEA exact weights"):
            # Do the same thing with num_samples above the threshold for exact weights
            basis_ids = [9, 20]
            bases = [self.qpd_circuit.data[i].operation.basis for i in basis_ids]
            samples = generate_qpd_samples(bases, num_samples=1000)
            assert sum(w for w, t in samples.values()) == pytest.approx(1000)
            assert all(t == WeightType.EXACT for w, t in samples.values())
            for decomp_ids in samples.keys():
                self.assertTrue(0 <= decomp_ids[0] < len(self.qpd_gate1.basis.maps))
                self.assertTrue(0 <= decomp_ids[1] < len(self.qpd_gate2.basis.maps))
        with self.subTest("HWEA exact weights via 'infinite' num_samples"):
            basis_ids = [9, 20]
            bases = [self.qpd_circuit.data[i].operation.basis for i in basis_ids]
            samples = generate_qpd_samples(bases, num_samples=math.inf)
            assert sum(w for w, t in samples.values()) == pytest.approx(1)
            assert all(t == WeightType.EXACT for w, t in samples.values())

    def test_decompose_qpd_instructions(self):
        with self.subTest("Empty circuit"):
            circ = QuantumCircuit()
            new_circ = decompose_qpd_instructions(QuantumCircuit(), [])
            circ.add_register(ClassicalRegister(0, name="qpd_measurements"))
            self.assertEqual(circ, new_circ)
        with self.subTest("No QPD circuit"):
            circ = QuantumCircuit(2, 1)
            circ.h(0)
            circ.cx(0, 1)
            circ.measure(1, 0)
            new_circ = decompose_qpd_instructions(circ, [])
            circ.add_register(ClassicalRegister(0, name="qpd_measurements"))
            self.assertEqual(circ, new_circ)
        with self.subTest("Single QPD gate"):
            circ = QuantumCircuit(2)
            circ_compare = circ.copy()
            qpd_basis = QPDBasis.from_gate(RXXGate(np.pi / 3))
            qpd_gate = TwoQubitQPDGate(qpd_basis)
            circ.data.append(CircuitInstruction(qpd_gate, qubits=[0, 1]))
            decomp_circ = decompose_qpd_instructions(circ, [[0]], map_ids=[0])
            circ_compare.add_register(ClassicalRegister(0, name="qpd_measurements"))
            self.assertEqual(decomp_circ, circ_compare)
        with self.subTest("Incorrect map index size"):
            with pytest.raises(ValueError) as e_info:
                decomp_circ = decompose_qpd_instructions(
                    self.qpd_circuit, [[9], [20]], map_ids=[0]
                )
            assert (
                e_info.value.args[0]
                == "The number of map IDs (1) must equal the number of decompositions in the circuit (2)."
            )
        with self.subTest("Test unordered indices"):
            decomp = QPDBasis.from_gate(RXXGate(np.pi / 3))
            qpd_gate1 = TwoQubitQPDGate(basis=decomp)
            qpd_gate2 = TwoQubitQPDGate(basis=decomp)

            qc = QuantumCircuit(2)
            qc.append(CircuitInstruction(qpd_gate1, qubits=[0, 1]))
            qc.x([0, 1])
            qc.y([0, 1])
            qc.append(CircuitInstruction(qpd_gate2, qubits=[0, 1]))
            decompose_qpd_instructions(qc, [[5], [0]], map_ids=[0, 0])
        with self.subTest("Test measurement"):
            qpd_circ = QuantumCircuit(2)
            qpd_inst = CircuitInstruction(self.qpd_gate1, qubits=[0, 1])
            qpd_circ.data.append(qpd_inst)
            dx_circ_truth = QuantumCircuit(2)
            creg = ClassicalRegister(1, name="qpd_measurements")
            dx_circ_truth.add_register(creg)
            dx_circ_truth.h(0)
            dx_circ_truth.rx(np.pi / 2, 1)
            dx_circ_truth.measure(0, 0)
            dx_circ_truth.h(0)
            dx_circ = decompose_qpd_instructions(qpd_circ, [[0]], [2])
            self.assertEqual(dx_circ_truth, dx_circ)
        with self.subTest("test_invalid_map_ids"):
            qc = QuantumCircuit()
            qpd_map_ids = ((),)
            with pytest.raises(ValueError) as e_info:
                decompose_qpd_instructions(qc, qpd_map_ids)
            assert (
                e_info.value.args[0]
                == "Each decomposition must contain either one or two elements. Found a decomposition with (0) elements."
            )
        with self.subTest("test_mismatching_qpd_ids"):
            decomp = QPDBasis.from_gate(RXXGate(np.pi / 3))
            qpd_gate = TwoQubitQPDGate(basis=decomp)
            qc = QuantumCircuit(2)
            qc.h(0)
            qc.append(CircuitInstruction(qpd_gate, qubits=[0, 1]))
            with pytest.raises(ValueError) as e_info:
                decompose_qpd_instructions(qc, [[0]])
            assert (
                e_info.value.args[0]
                == "A circuit data index (0) corresponds to a non-QPDGate (h)."
            )
            qpd_gate1 = SingleQubitQPDGate(basis=decomp, qubit_id=0)
            qpd_gate2 = SingleQubitQPDGate(basis=decomp, qubit_id=1)
            qc.append(CircuitInstruction(qpd_gate1, qubits=[0]))
            qc.h(1)
            qc.append(CircuitInstruction(qpd_gate2, qubits=[1]))
            with pytest.raises(ValueError) as e_info:
                decompose_qpd_instructions(qc, [[1], [2, 3]])
            assert (
                e_info.value.args[0]
                == "A circuit data index (3) corresponds to a non-QPDGate (h)."
            )
        with self.subTest("test_mismatching_qpd_bases"):
            decomp1 = QPDBasis.from_gate(RXXGate(np.pi / 3))
            decomp2 = QPDBasis.from_gate(RXXGate(np.pi / 4))
            qpd_gate1 = SingleQubitQPDGate(basis=decomp1, qubit_id=0)
            qpd_gate2 = SingleQubitQPDGate(basis=decomp2, qubit_id=1)
            qc = QuantumCircuit(2)
            qc.append(CircuitInstruction(qpd_gate1, qubits=[0]))
            qc.append(CircuitInstruction(qpd_gate2, qubits=[1]))
            with pytest.raises(ValueError) as e_info:
                decompose_qpd_instructions(qc, [[0, 1]])
            assert (
                e_info.value.args[0]
                == "Gates within the same decomposition must share an equivalent QPDBasis."
            )
        with self.subTest("test_unspecified_qpd_gates"):
            decomp = QPDBasis.from_gate(RXXGate(np.pi / 3))
            qpd_gate = TwoQubitQPDGate(basis=decomp)
            qpd_gate1 = SingleQubitQPDGate(basis=decomp, qubit_id=0)
            qpd_gate2 = SingleQubitQPDGate(basis=decomp, qubit_id=1)

            qc = QuantumCircuit(2)
            qc.append(CircuitInstruction(qpd_gate1, qubits=[0]))
            qc.append(CircuitInstruction(qpd_gate2, qubits=[1]))
            qc.append(CircuitInstruction(qpd_gate, qubits=[0, 1]))
            with pytest.raises(ValueError) as e_info:
                decompose_qpd_instructions(qc, [[0, 1]])
            assert (
                e_info.value.args[0]
                == "The total number of QPDGates specified in instruction_ids (2) does not equal the number of QPDGates in the circuit (3)."
            )

    # Optimal values from https://arxiv.org/abs/2205.00016v2 Corollary 4.4 (page 10)
    @data(
        (CXGate(), 3),
        (CYGate(), 3),
        (CZGate(), 3),
        (CHGate(), 3),
        (ECRGate(), 3),
        (CRXGate(np.pi / 7), 1 + 2 * np.abs(np.sin(np.pi / 14))),
        (CRYGate(np.pi / 7), 1 + 2 * np.abs(np.sin(np.pi / 14))),
        (CRZGate(np.pi / 7), 1 + 2 * np.abs(np.sin(np.pi / 14))),
        (RXXGate(np.pi / 7), 1 + 2 * np.abs(np.sin(np.pi / 7))),
        (RYYGate(np.pi / 7), 1 + 2 * np.abs(np.sin(np.pi / 7))),
        (RZZGate(np.pi / 7), 1 + 2 * np.abs(np.sin(np.pi / 7))),
        (SwapGate(), 7),
    )
    @unpack
    def test_optimal_kappa_for_known_gates(self, instruction, gamma):
        assert np.isclose(qpdbasis_from_gate(instruction).kappa, gamma)

    @data(
        (RXXGate(np.pi / 7), 5, 5),
        (RYYGate(np.pi / 7), 5, 5),
        (RZZGate(np.pi / 7), 5, 5),
        (CRXGate(np.pi / 7), 5, 5),
        (CRYGate(np.pi / 7), 5, 5),
        (CRZGate(np.pi / 7), 5, 5),
        (CXGate(), 5, 5),
        (CZGate(), 5, 5),
        (RZZGate(0), 1, 1),
        (RXXGate(np.pi), 1, 1),
        (CRYGate(np.pi), 5, 5),
    )
    @unpack
    def test_qpdbasis_from_gate_unique_maps(
        self, instruction, q0_num_unique, q1_num_unique
    ):
        """
        Count the number of unique maps with non-zero weight on each qubit.

        Make sure it is as expected based on the instruction provided.
        """
        basis = qpdbasis_from_gate(instruction)
        # Consider only maps with non-zero weight
        relevant_maps = [
            m for m, w in zip(basis.maps, basis.coeffs) if not np.isclose(w, 0)
        ]
        assert len(unique_by_eq(a for (a, b) in relevant_maps)) == q0_num_unique
        assert len(unique_by_eq(b for (a, b) in relevant_maps)) == q1_num_unique

    def test_supported_gates(self):
        gates = supported_gates()
        self.assertEqual(
<<<<<<< HEAD
            {"rxx", "ryy", "rzz", "crx", "cry", "crz", "cx", "cy", "cz", "ch", "swap"},
=======
            {
                "rxx",
                "ryy",
                "rzz",
                "crx",
                "cry",
                "crz",
                "cx",
                "cy",
                "cz",
                "ch",
                "csx",
                "ecr",
            },
>>>>>>> ea3ce103
            gates,
        )<|MERGE_RESOLUTION|>--- conflicted
+++ resolved
@@ -287,9 +287,6 @@
     def test_supported_gates(self):
         gates = supported_gates()
         self.assertEqual(
-<<<<<<< HEAD
-            {"rxx", "ryy", "rzz", "crx", "cry", "crz", "cx", "cy", "cz", "ch", "swap"},
-=======
             {
                 "rxx",
                 "ryy",
@@ -303,7 +300,7 @@
                 "ch",
                 "csx",
                 "ecr",
+                "swap",
             },
->>>>>>> ea3ce103
             gates,
         )