# This code is a Qiskit project.

# (C) Copyright IBM 2023.

# This code is licensed under the Apache License, Version 2.0. You may
# obtain a copy of this license in the LICENSE.txt file in the root directory
# of this source tree or at http://www.apache.org/licenses/LICENSE-2.0.
# Any modifications or derivative works of this code must retain this
# copyright notice, and modified files need to carry a notice indicating
# that they have been altered from the originals.

"""Tests for quasiprobability decomposition functions."""

import unittest
import math

import pytest
import numpy as np
from ddt import ddt, data, unpack
from qiskit.circuit import CircuitInstruction
from qiskit.circuit.library import (
    EfficientSU2,
    CXGate,
    CZGate,
    CRXGate,
    CRYGate,
    CRZGate,
    RXXGate,
    RYYGate,
    RZZGate,
)

from circuit_knitting.utils.iteration import unique_by_eq
from circuit_knitting.cutting.qpd import (
    QPDBasis,
    SingleQubitQPDGate,
    TwoQubitQPDGate,
    generate_qpd_samples,
)
from circuit_knitting.cutting.qpd.qpd import *


@ddt
class TestQPDFunctions(unittest.TestCase):
    def setUp(self):
        # Use HWEA for simplicity and easy visualization
        qpd_circuit = EfficientSU2(4, entanglement="linear", reps=2).decompose()

        # We will instantiate 2 QPDBasis objects using from_gate
        rxx_gate = RXXGate(np.pi / 3)
        rxx_decomp = QPDBasis.from_gate(rxx_gate)

        # Create two QPDGates and specify each of their bases
        # Labels are only used for visualizations
        qpd_gate1 = TwoQubitQPDGate(rxx_decomp, label=f"qpd_{rxx_gate.name}")
        qpd_gate2 = TwoQubitQPDGate(rxx_decomp, label=f"qpd_{rxx_gate.name}")
        qpd_gate1.basis_id = 0
        qpd_gate2.basis_id = 0

        # Create the circuit instructions
        qpd_inst1 = CircuitInstruction(qpd_gate1, qubits=[1, 2])
        qpd_inst2 = CircuitInstruction(qpd_gate2, qubits=[1, 2])

        # Hard-coded overwrite of the two CNOTS with our decomposed RXX gates
        qpd_circuit.data[9] = qpd_inst1
        qpd_circuit.data[20] = qpd_inst2

        self.qpd_gate1 = qpd_gate1
        self.qpd_gate2 = qpd_gate2
        self.qpd_circuit = qpd_circuit

    def test_generate_qpd_samples(self):
        with self.subTest("Negative number of samples"):
            with pytest.raises(ValueError) as e_info:
                generate_qpd_samples([], -100)
            assert e_info.value.args[0] == "num_samples must be at least 1."
        with self.subTest("num_samples == NaN"):
            with pytest.raises(ValueError) as e_info:
                generate_qpd_samples([], math.nan)
            assert e_info.value.args[0] == "num_samples must be at least 1."
        with self.subTest("Zero samples requested"):
            with pytest.raises(ValueError) as e_info:
                generate_qpd_samples([], 0)
            assert e_info.value.args[0] == "num_samples must be at least 1."
        with self.subTest("Empty case"):
            empty_samples = {(): (1000, WeightType.EXACT)}
            samples = generate_qpd_samples([])
            self.assertEqual(samples, empty_samples)
        with self.subTest("HWEA 100 samples"):
            basis_ids = [9, 20]
            bases = [self.qpd_circuit.data[i].operation.basis for i in basis_ids]
            samples = generate_qpd_samples(bases, num_samples=100)
            self.assertEqual(100, sum(w for w, t in samples.values()))
            for decomp_ids in samples.keys():
                self.assertTrue(0 <= decomp_ids[0] < len(self.qpd_gate1.basis.maps))
                self.assertTrue(0 <= decomp_ids[1] < len(self.qpd_gate2.basis.maps))
        with self.subTest("HWEA 100.5 samples"):
            basis_ids = [9, 20]
            bases = [self.qpd_circuit.data[i].operation.basis for i in basis_ids]
            samples = generate_qpd_samples(bases, num_samples=100.5)
            assert sum(w for w, t in samples.values()) == pytest.approx(100.5)
        with self.subTest("HWEA exact weights"):
            # Do the same thing with num_samples above the threshold for exact weights
            basis_ids = [9, 20]
            bases = [self.qpd_circuit.data[i].operation.basis for i in basis_ids]
            samples = generate_qpd_samples(bases, num_samples=1000)
            assert sum(w for w, t in samples.values()) == pytest.approx(1000)
            assert all(t == WeightType.EXACT for w, t in samples.values())
            for decomp_ids in samples.keys():
                self.assertTrue(0 <= decomp_ids[0] < len(self.qpd_gate1.basis.maps))
                self.assertTrue(0 <= decomp_ids[1] < len(self.qpd_gate2.basis.maps))
        with self.subTest("HWEA exact weights via 'infinite' num_samples"):
            basis_ids = [9, 20]
            bases = [self.qpd_circuit.data[i].operation.basis for i in basis_ids]
            samples = generate_qpd_samples(bases, num_samples=math.inf)
            assert sum(w for w, t in samples.values()) == pytest.approx(1)
            assert all(t == WeightType.EXACT for w, t in samples.values())

    def test_decompose_qpd_instructions(self):
        with self.subTest("Empty circuit"):
            circ = QuantumCircuit()
            new_circ = decompose_qpd_instructions(QuantumCircuit(), [])
            circ.add_register(ClassicalRegister(0, name="qpd_measurements"))
            self.assertEqual(circ, new_circ)
        with self.subTest("No QPD circuit"):
            circ = QuantumCircuit(2, 1)
            circ.h(0)
            circ.cx(0, 1)
            circ.measure(1, 0)
            new_circ = decompose_qpd_instructions(circ, [])
            circ.add_register(ClassicalRegister(0, name="qpd_measurements"))
            self.assertEqual(circ, new_circ)
        with self.subTest("Single QPD gate"):
            circ = QuantumCircuit(2)
            circ_compare = circ.copy()
            qpd_basis = QPDBasis.from_gate(RXXGate(np.pi / 3))
            qpd_gate = TwoQubitQPDGate(qpd_basis)
            circ.data.append(CircuitInstruction(qpd_gate, qubits=[0, 1]))
            decomp_circ = decompose_qpd_instructions(circ, [[0]], map_ids=[0])
            circ_compare.add_register(ClassicalRegister(0, name="qpd_measurements"))
            self.assertEqual(decomp_circ, circ_compare)
        with self.subTest("Incorrect map index size"):
            with pytest.raises(ValueError) as e_info:
                decomp_circ = decompose_qpd_instructions(
                    self.qpd_circuit, [[9], [20]], map_ids=[0]
                )
            assert (
                e_info.value.args[0]
                == "The number of map IDs (1) must equal the number of decompositions in the circuit (2)."
            )
        with self.subTest("Test unordered indices"):
            decomp = QPDBasis.from_gate(RXXGate(np.pi / 3))
            qpd_gate1 = TwoQubitQPDGate(basis=decomp)
            qpd_gate2 = TwoQubitQPDGate(basis=decomp)

            qc = QuantumCircuit(2)
            qc.append(CircuitInstruction(qpd_gate1, qubits=[0, 1]))
            qc.x([0, 1])
            qc.y([0, 1])
            qc.append(CircuitInstruction(qpd_gate2, qubits=[0, 1]))
            decompose_qpd_instructions(qc, [[5], [0]], map_ids=[0, 0])
        with self.subTest("Test measurement"):
            qpd_circ = QuantumCircuit(2)
            qpd_inst = CircuitInstruction(self.qpd_gate1, qubits=[0, 1])
            qpd_circ.data.append(qpd_inst)
            dx_circ_truth = QuantumCircuit(2)
            creg = ClassicalRegister(1, name="qpd_measurements")
            dx_circ_truth.add_register(creg)
            dx_circ_truth.h(0)
            dx_circ_truth.rx(np.pi / 2, 1)
            dx_circ_truth.measure(0, 0)
            dx_circ_truth.h(0)
            dx_circ = decompose_qpd_instructions(qpd_circ, [[0]], [2])
            self.assertEqual(dx_circ_truth, dx_circ)
        with self.subTest("test_invalid_map_ids"):
            qc = QuantumCircuit()
            qpd_map_ids = ((),)
            with pytest.raises(ValueError) as e_info:
                decompose_qpd_instructions(qc, qpd_map_ids)
            assert (
                e_info.value.args[0]
                == "Each decomposition must contain either one or two elements. Found a decomposition with (0) elements."
            )
        with self.subTest("test_mismatching_qpd_ids"):
            decomp = QPDBasis.from_gate(RXXGate(np.pi / 3))
            qpd_gate = TwoQubitQPDGate(basis=decomp)
            qc = QuantumCircuit(2)
            qc.h(0)
            qc.append(CircuitInstruction(qpd_gate, qubits=[0, 1]))
            with pytest.raises(ValueError) as e_info:
                decompose_qpd_instructions(qc, [[0]])
            assert (
                e_info.value.args[0]
                == "A circuit data index (0) corresponds to a non-QPDGate (h)."
            )
            qpd_gate1 = SingleQubitQPDGate(basis=decomp, qubit_id=0)
            qpd_gate2 = SingleQubitQPDGate(basis=decomp, qubit_id=1)
            qc.append(CircuitInstruction(qpd_gate1, qubits=[0]))
            qc.h(1)
            qc.append(CircuitInstruction(qpd_gate2, qubits=[1]))
            with pytest.raises(ValueError) as e_info:
                decompose_qpd_instructions(qc, [[1], [2, 3]])
            assert (
                e_info.value.args[0]
                == "A circuit data index (3) corresponds to a non-QPDGate (h)."
            )
        with self.subTest("test_mismatching_qpd_bases"):
            decomp1 = QPDBasis.from_gate(RXXGate(np.pi / 3))
            decomp2 = QPDBasis.from_gate(RXXGate(np.pi / 4))
            qpd_gate1 = SingleQubitQPDGate(basis=decomp1, qubit_id=0)
            qpd_gate2 = SingleQubitQPDGate(basis=decomp2, qubit_id=1)
            qc = QuantumCircuit(2)
            qc.append(CircuitInstruction(qpd_gate1, qubits=[0]))
            qc.append(CircuitInstruction(qpd_gate2, qubits=[1]))
            with pytest.raises(ValueError) as e_info:
                decompose_qpd_instructions(qc, [[0, 1]])
            assert (
                e_info.value.args[0]
                == "Gates within the same decomposition must share an equivalent QPDBasis."
            )
        with self.subTest("test_unspecified_qpd_gates"):
            decomp = QPDBasis.from_gate(RXXGate(np.pi / 3))
            qpd_gate = TwoQubitQPDGate(basis=decomp)
            qpd_gate1 = SingleQubitQPDGate(basis=decomp, qubit_id=0)
            qpd_gate2 = SingleQubitQPDGate(basis=decomp, qubit_id=1)

            qc = QuantumCircuit(2)
            qc.append(CircuitInstruction(qpd_gate1, qubits=[0]))
            qc.append(CircuitInstruction(qpd_gate2, qubits=[1]))
            qc.append(CircuitInstruction(qpd_gate, qubits=[0, 1]))
            with pytest.raises(ValueError) as e_info:
                decompose_qpd_instructions(qc, [[0, 1]])
            assert (
                e_info.value.args[0]
                == "The total number of QPDGates specified in instruction_ids (2) does not equal the number of QPDGates in the circuit (3)."
            )

    # Optimal values from https://arxiv.org/abs/2205.00016v2 Corollary 4.4 (page 10)
    @data(
        (CXGate(), 3),
        (CYGate(), 3),
        (CZGate(), 3),
        (CHGate(), 3),
        (ECRGate(), 3),
        (CRXGate(np.pi / 7), 1 + 2 * np.abs(np.sin(np.pi / 14))),
        (CRYGate(np.pi / 7), 1 + 2 * np.abs(np.sin(np.pi / 14))),
        (CRZGate(np.pi / 7), 1 + 2 * np.abs(np.sin(np.pi / 14))),
        (RXXGate(np.pi / 7), 1 + 2 * np.abs(np.sin(np.pi / 7))),
        (RYYGate(np.pi / 7), 1 + 2 * np.abs(np.sin(np.pi / 7))),
        (RZZGate(np.pi / 7), 1 + 2 * np.abs(np.sin(np.pi / 7))),
    )
    @unpack
    def test_optimal_kappa_for_known_gates(self, instruction, gamma):
        assert np.isclose(qpdbasis_from_gate(instruction).kappa, gamma)

    @data(
        (RXXGate(np.pi / 7), 5, 5),
        (RYYGate(np.pi / 7), 5, 5),
        (RZZGate(np.pi / 7), 5, 5),
        (CRXGate(np.pi / 7), 5, 5),
        (CRYGate(np.pi / 7), 5, 5),
        (CRZGate(np.pi / 7), 5, 5),
        (CXGate(), 5, 5),
        (CZGate(), 5, 5),
        (RZZGate(0), 1, 1),
        (RXXGate(np.pi), 1, 1),
        (CRYGate(np.pi), 5, 5),
    )
    @unpack
    def test_qpdbasis_from_gate_unique_maps(
        self, instruction, q0_num_unique, q1_num_unique
    ):
        """
        Count the number of unique maps with non-zero weight on each qubit.

        Make sure it is as expected based on the instruction provided.
        """
        basis = qpdbasis_from_gate(instruction)
        # Consider only maps with non-zero weight
        relevant_maps = [
            m for m, w in zip(basis.maps, basis.coeffs) if not np.isclose(w, 0)
        ]
        assert len(unique_by_eq(a for (a, b) in relevant_maps)) == q0_num_unique
        assert len(unique_by_eq(b for (a, b) in relevant_maps)) == q1_num_unique

    def test_supported_gates(self):
        gates = supported_gates()
        self.assertEqual(
            {
                "rxx",
                "ryy",
                "rzz",
                "crx",
                "cry",
                "crz",
                "cx",
                "cy",
                "cz",
                "ch",
                "csx",
<<<<<<< HEAD
                "cs",
                "csdg",
                "cp",
=======
                "ecr",
>>>>>>> ea3ce103
            },
            gates,
        )<|MERGE_RESOLUTION|>--- conflicted
+++ resolved
@@ -298,13 +298,10 @@
                 "cz",
                 "ch",
                 "csx",
-<<<<<<< HEAD
                 "cs",
                 "csdg",
                 "cp",
-=======
                 "ecr",
->>>>>>> ea3ce103
             },
             gates,
         )