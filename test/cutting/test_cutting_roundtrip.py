--- conflicted
+++ resolved
@@ -28,11 +28,8 @@
     CRXGate,
     CRYGate,
     CRZGate,
-<<<<<<< HEAD
     ECRGate,
-=======
     CSXGate,
->>>>>>> c3f36e5e
 )
 from qiskit.extensions import UnitaryGate
 from qiskit.quantum_info import PauliList, random_unitary
@@ -59,11 +56,8 @@
         [CYGate()],
         [CZGate()],
         [CHGate()],
-<<<<<<< HEAD
         [ECRGate()],
-=======
         [CSXGate()],
->>>>>>> c3f36e5e
         [RYYGate(0.0)],
         [RZZGate(np.pi)],
         [RXXGate(np.pi / 3)],
