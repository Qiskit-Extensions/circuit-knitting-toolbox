--- conflicted
+++ resolved
@@ -35,12 +35,8 @@
               "qiskit-terra @ git+https://github.com/Qiskit/qiskit.git@stable/0.46" \
               --inplace
           python tools/extremal-python-dependencies.py pin-dependencies \
-<<<<<<< HEAD
-              "qiskit @ git+https://github.com/Qiskit/qiskit.git" \
+              "qiskit @ git+https://github.com/Qiskit/qiskit.git@stable/0.46#subdirectory=qiskit_pkg" \
               "qiskit-nature @ git+https://github.com/qiskit-community/qiskit-nature.git" \
-=======
-              "qiskit @ git+https://github.com/Qiskit/qiskit.git@stable/0.46#subdirectory=qiskit_pkg" \
->>>>>>> cc4d59dd
               "qiskit-ibm-runtime @ git+https://github.com/Qiskit/qiskit-ibm-runtime.git" \
               "qiskit-algorithms @ git+https://github.com/qiskit-community/qiskit-algorithms.git" \
               --inplace
