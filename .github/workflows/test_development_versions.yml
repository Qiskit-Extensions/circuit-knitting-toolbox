--- conflicted
+++ resolved
@@ -35,11 +35,7 @@
               "qiskit-terra @ git+https://github.com/Qiskit/qiskit.git" \
               --inplace
           python tools/extremal-python-dependencies.py pin-dependencies \
-<<<<<<< HEAD
-              "qiskit @ git+https://github.com/Qiskit/qiskit.git" \
-=======
               "qiskit @ git+https://github.com/Qiskit/qiskit.git#subdirectory=qiskit_pkg" \
->>>>>>> e8364e3d
               "qiskit-nature @ git+https://github.com/qiskit-community/qiskit-nature.git" \
               "qiskit-ibm-runtime @ git+https://github.com/Qiskit/qiskit-ibm-runtime.git" \
               --inplace
